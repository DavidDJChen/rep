from __future__ import division, print_function, absolute_import
import numpy
from sklearn.base import BaseEstimator
from sklearn.metrics import roc_auc_score, roc_curve
from sklearn.utils import check_arrays
from rep.utils import check_sample_weight


__author__ = 'Alex Rogozhnikov'

"""
About
this file contains definitions for useful metrics.

<<<<<<< HEAD
"""
About
this file contains definitions for useful metrics in specific REP format.

In general case, metrics follows standard sklearn convention for **estimators**, provides
* constructor (you should create instance of metric!)
>>> metric = RocAuc(parameter=1)
* fitting, where checks and heavy computations performed
(this step is needed for ranking metrics, uniformity metrics).
>>> metric.fit(X, y, sample_weight=None)
* computation of metrics by probabilities:
>>>proba = classifier.predict_proba(X)
>>>metrics(proba)

This way metrics can be used in learning curves, for instance. Once fitted, then for every stage
computation will be very fast


Correspondence between physical terms and ML terms.

Some notation used below
IsSignal - is really signal
AsSignal - classified as signal
IsBackgroundAsSignal - background, but classified as signal
... and so on. Cute, right?

There are many ways to denote this things
tpr = s = isSasS / isS
fpr = b = isBasS / isB

Here we used normalized s and b, while physicists usually normalize
them to particular values of expected amount of s and b.

signal efficiency = tpr = s
# the following line used only in HEP
background efficiency = fpr = b

"""

=======
In general case, metrics follows standard sklearn convention for **estimators**, provides:

Constructor
>>> m = metrics(parameter=1)

Fitting, where checks and heavy computations performed.
>>> m.fit(X, y, sample_weight=None)

Computation of metrics by probabilities:
>>> proba = classifier.predict_proba(X)
>>> m(y, proba, sample_weight=None)
"""
>>>>>>> fc0ad15b


class MetricMixin(object):
    """Class with helpful methods for metrics,
     metrics are expected (but not obliged) to be derived from it."""
    def prepare(self, X, y, sample_weight):
        assert len(X) == len(y), 'Lengths are different!'
        sample_weight = check_sample_weight(y, sample_weight=sample_weight)
        self.classes_, indices = numpy.unique(y, return_inverse=True)
        self.probabilities_shape = (len(y), len(self.classes_))
        return X, y, sample_weight, indices

    def fit(self, X, y, sample_weight=None):
        """Prepare metrics for usage, preprocessing is done in this function. """
        return self


class RocAuc(BaseEstimator, MetricMixin):
    def __init__(self, positive_label=1):
        """
        Computes area under the ROC curve.
        :param positive_label: int, label of class, in case of more then two classes,
         will compute ROC AUC for this specific class vs others
        """
        self.positive_label = positive_label

    def fit(self, X, y, sample_weight=None):
        X, y, self.sample_weight, _ = self.prepare(X, y, sample_weight=sample_weight)
        # computing index of positive label
        self.positive_index = self.classes_.tolist().index(self.positive_label)
        self.true_class = (numpy.array(y) == self.positive_label)
        return self

    def __call__(self, y, proba, sample_weight=None):
        assert numpy.all(self.classes_ < proba.shape[1])
        return roc_auc_score(self.true_class, proba[:, self.positive_index],
                             sample_weight=self.sample_weight)


class LogLoss(BaseEstimator, MetricMixin):
    def __init__(self, regularization=1e-15):
        """
        Log loss,
        which is the same as minus log-likelihood,
        and the same as logistic loss,
        and the same as cross-entropy loss.
        """
        self.regularization = regularization

    def fit(self, X, y, sample_weight=None):
        X, y, sample_weight, self.class_indices = self.prepare(X, y, sample_weight=sample_weight)
        self.sample_weight = sample_weight / sample_weight.sum()
        self.samples_indices = numpy.arange(len(X))
        return self

    def __call__(self, y, proba, sample_weight=None):
        # assert proba.shape == self.probabilities_shape, 'Wrong shape of probabilities'
        assert numpy.all(self.classes_ < proba.shape[1])
        correct_probabilities = proba[self.samples_indices, self.class_indices]
        return - (numpy.log(correct_probabilities + self.regularization) * self.sample_weight).sum()


class OptimalMetric(BaseEstimator, MetricMixin):
    def __init__(self, metric, expected_s=1., expected_b=1., signal_label=1):
        """
        Class to calculate optimal threshold on predictions using some metric

        Parameters:
        -----------
        :param function metric: metrics(s, b) -> float
        :param expected_s: float, total weight of signal
        :param expected_b: float, total weight of background
        """
        self.metric = metric
        self.expected_s = expected_s
        self.expected_b = expected_b
        self.signal_label = signal_label

    def compute(self, y_true, proba, sample_weight=None):
        """
        Compute metric for each possible prediction threshold

        :param y_true: array-like true labels
        :param proba: array-like of shape [n_samples, 2] with predicted probabilities
        :param sample_weight: array-like weight

        :rtype: tuple(array, array)
        :return: thresholds and corresponding metric values
        """
        y_true, proba, sample_weight = check_arrays(y_true, proba, sample_weight)
        pred = proba[:, self.signal_label]
        b, s, thresholds = roc_curve(y_true == self.signal_label, pred,
                                     sample_weight=sample_weight)

        metric_values = self.metric(s * self.expected_s, b * self.expected_b)
        thresholds = numpy.clip(thresholds, pred.min() - 1e-6, pred.max() + 1e-6)
        return thresholds, metric_values

    def plot_vs_cut(self, y_true, proba, sample_weight=None):
        """
        Compute metric for each possible prediction threshold

        :param y_true: array-like true labels
        :param proba: array-like of shape [n_samples, 2] with predicted probabilities
        :param sample_weight: array-like weight

        :rtype: plotting.FunctionsPlot
        """
        from .. import plotting

        y_true, proba, sample_weight = check_arrays(y_true, proba, sample_weight)
        ordered_proba, metrics_val = self.compute(y_true, proba, sample_weight)
        ind = numpy.argmax(metrics_val)

        print('Optimal cut=%1.4f, quality=%1.4f' % (ordered_proba[ind], metrics_val[ind]))

        plot_fig = plotting.FunctionsPlot({self.metric.__name__: (ordered_proba, metrics_val)})
        plot_fig.xlabel = 'cut'
        plot_fig.ylabel = 'metrics ' + self.metric.__name__
        return plot_fig

    def __call__(self, y_true, proba, sample_weight=None):
        """ proba is predicted probabilities of shape [n_samples, 2] """
        thresholds, metrics_val = self.compute(y_true, proba, sample_weight)
        return numpy.max(metrics_val)


def significance(s, b):
    """
    Approximate significance of discovery:
     s / sqrt(b).
    Here we use normalization, so maximal s and b are equal to 1.
    """
    return s / numpy.sqrt(b + 1e-6)


class OptimalSignificance(OptimalMetric):
    def __init__(self, expected_s=1., expected_b=1.):
        OptimalMetric.__init__(self, metric=significance,
                               expected_s=expected_s,
                               expected_b=expected_b)


def ams(s, b, br=10.):
    """
    Regularized approximate median significance
    :param s: amount of signal passed
    :param b: amount of background passed
    :param br: regularization
    """
    radicand = 2 * ((s + b + br) * numpy.log(1.0 + s / (b + br)) - s)
    return numpy.sqrt(radicand)


class OptimalAMS(OptimalMetric):
    def __init__(self, expected_s=691.988607712, expected_b=410999.847):
        """
        Optimal values of AMS (average median significance)
        default values of expected_s and expected_b are from HiggsML challenge.
        :param expected_s: float, expected amount of signal
        :param expected_b: float, expected amount of background
        """
        OptimalMetric.__init__(self, metric=ams,
                               expected_s=expected_s,
                               expected_b=expected_b)
<|MERGE_RESOLUTION|>--- conflicted
+++ resolved
@@ -8,11 +8,7 @@
 
 __author__ = 'Alex Rogozhnikov'
 
-"""
-About
-this file contains definitions for useful metrics.
-
-<<<<<<< HEAD
+
 """
 About
 this file contains definitions for useful metrics in specific REP format.
@@ -52,20 +48,6 @@
 
 """
 
-=======
-In general case, metrics follows standard sklearn convention for **estimators**, provides:
-
-Constructor
->>> m = metrics(parameter=1)
-
-Fitting, where checks and heavy computations performed.
->>> m.fit(X, y, sample_weight=None)
-
-Computation of metrics by probabilities:
->>> proba = classifier.predict_proba(X)
->>> m(y, proba, sample_weight=None)
-"""
->>>>>>> fc0ad15b
 
 
 class MetricMixin(object):
